#!/usr/bin/env python3
"""
Unit tests for Semantic Analysis
"""

import os
import unittest
import time
from copy import deepcopy

import networkx as nx
from osaca.osaca import get_unmatched_instruction_ratio
from osaca.parser import ParserAArch64, ParserX86ATT, ParserX86Intel
from osaca.semantics import (
    INSTR_FLAGS,
    ArchSemantics,
    ISASemantics,
    KernelDG,
    MachineModel,
    reduce_to_section,
)
from osaca.parser.register import RegisterOperand
from osaca.parser.memory import MemoryOperand
from osaca.parser.identifier import IdentifierOperand


class TestSemanticTools(unittest.TestCase):
    MODULE_DATA_DIR = os.path.join(
        os.path.dirname(os.path.split(os.path.abspath(__file__))[0]), "osaca/data/"
    )

    @classmethod
    def setUpClass(cls):
        # set up parser and kernels
        cls.parser_x86_att = ParserX86ATT()
        cls.parser_x86_intel = ParserX86Intel()
        cls.parser_AArch64 = ParserAArch64()
        with open(cls._find_file("kernel_x86.s")) as f:
            cls.code_x86 = f.read()
        with open(cls._find_file("kernel_x86_memdep.s")) as f:
            cls.code_x86_memdep = f.read()
        with open(cls._find_file("kernel_x86_long_LCD.s")) as f:
            cls.code_x86_long_LCD = f.read()
        with open(cls._find_file("kernel_x86_intel.s")) as f:
            cls.code_x86_intel = f.read()
        with open(cls._find_file("kernel_x86_intel_memdep.s")) as f:
            cls.code_x86_intel_memdep = f.read()
        with open(cls._find_file("kernel_aarch64_memdep.s")) as f:
            cls.code_aarch64_memdep = f.read()
        with open(cls._find_file("kernel_aarch64.s")) as f:
            cls.code_AArch64 = f.read()
        with open(cls._find_file("kernel_aarch64_sve.s")) as f:
            cls.code_AArch64_SVE = f.read()
        with open(cls._find_file("kernel_aarch64_deps.s")) as f:
            cls.code_AArch64_deps = f.read()
        with open(cls._find_file("mops_aarch64.s")) as f:
            cls.mops_1_code = f.read()
        cls.mops_2_code = cls.mops_1_code.replace("//ALT1 ", "")
<<<<<<< HEAD
=======

>>>>>>> 50d7383f
        cls.kernel_x86 = reduce_to_section(
            cls.parser_x86_att.parse_file(cls.code_x86), cls.parser_x86_att
        )
        cls.kernel_x86_memdep = reduce_to_section(
            cls.parser_x86_att.parse_file(cls.code_x86_memdep), cls.parser_x86_att
        )
        cls.kernel_x86_long_LCD = reduce_to_section(
            cls.parser_x86_att.parse_file(cls.code_x86_long_LCD), cls.parser_x86_att
        )
        cls.kernel_x86_intel = reduce_to_section(
            cls.parser_x86_intel.parse_file(cls.code_x86_intel), cls.parser_x86_intel
        )
        cls.kernel_x86_intel_memdep = reduce_to_section(
            cls.parser_x86_intel.parse_file(cls.code_x86_intel_memdep), cls.parser_x86_intel
        )
        cls.kernel_AArch64 = reduce_to_section(
            cls.parser_AArch64.parse_file(cls.code_AArch64), cls.parser_AArch64
        )
        cls.kernel_aarch64_memdep = reduce_to_section(
            cls.parser_AArch64.parse_file(cls.code_aarch64_memdep), cls.parser_AArch64
        )
        cls.kernel_aarch64_SVE = reduce_to_section(
            cls.parser_AArch64.parse_file(cls.code_AArch64_SVE), cls.parser_AArch64
        )
        cls.kernel_aarch64_deps = reduce_to_section(
            cls.parser_AArch64.parse_file(cls.code_AArch64_deps), cls.parser_AArch64
        )

        # set up machine models
        cls.machine_model_csx = MachineModel(
            path_to_yaml=os.path.join(cls.MODULE_DATA_DIR, "csx.yml")
        )
        cls.machine_model_skx = MachineModel(
            path_to_yaml=os.path.join(cls.MODULE_DATA_DIR, "skx.yml")
        )
        cls.machine_model_tx2 = MachineModel(
            path_to_yaml=os.path.join(cls.MODULE_DATA_DIR, "tx2.yml")
        )
        cls.machine_model_a64fx = MachineModel(
            path_to_yaml=os.path.join(cls.MODULE_DATA_DIR, "a64fx.yml")
        )
        cls.semantics_x86 = ISASemantics(cls.parser_x86_att)
        cls.semantics_csx = ArchSemantics(
            cls.parser_x86_att,
<<<<<<< HEAD
            cls.machine_model_csx,
            path_to_yaml=os.path.join(cls.MODULE_DATA_DIR, "isa/x86.yml"),
        )
        cls.semantics_x86_intel = ISASemantics(cls.parser_x86_intel)
        cls.semantics_csx_intel = ArchSemantics(
            cls.parser_x86_intel,
            cls.machine_model_csx,
            path_to_yaml=os.path.join(cls.MODULE_DATA_DIR, "isa/x86.yml"),
        )
=======
            cls.machine_model_csx,
            path_to_yaml=os.path.join(cls.MODULE_DATA_DIR, "isa/x86.yml"),
        )
        cls.semantics_x86_intel = ISASemantics(cls.parser_x86_intel)
        cls.semantics_csx_intel = ArchSemantics(
            cls.parser_x86_intel,
            cls.machine_model_csx,
            path_to_yaml=os.path.join(cls.MODULE_DATA_DIR, "isa/x86.yml"),
        )
>>>>>>> 50d7383f
        cls.semantics_skx_intel = ArchSemantics(
            cls.parser_x86_intel,
            cls.machine_model_skx,
            path_to_yaml=os.path.join(cls.MODULE_DATA_DIR, "isa/x86.yml"),
        )
        cls.semantics_aarch64 = ISASemantics(cls.parser_AArch64)
        cls.semantics_tx2 = ArchSemantics(
            cls.parser_AArch64,
            cls.machine_model_tx2,
            path_to_yaml=os.path.join(cls.MODULE_DATA_DIR, "isa/aarch64.yml"),
        )
        cls.semantics_a64fx = ArchSemantics(
            cls.parser_AArch64,
            cls.machine_model_a64fx,
            path_to_yaml=os.path.join(cls.MODULE_DATA_DIR, "isa/aarch64.yml"),
        )
        cls.machine_model_zen = MachineModel(arch="zen1")

        cls.semantics_csx.normalize_instruction_forms(cls.kernel_x86)
        for i in range(len(cls.kernel_x86)):
            cls.semantics_csx.assign_src_dst(cls.kernel_x86[i])
            cls.semantics_csx.assign_tp_lt(cls.kernel_x86[i])
        cls.semantics_csx.normalize_instruction_forms(cls.kernel_x86_memdep)
        for i in range(len(cls.kernel_x86_memdep)):
            cls.semantics_csx.assign_src_dst(cls.kernel_x86_memdep[i])
            cls.semantics_csx.assign_tp_lt(cls.kernel_x86_memdep[i])
        cls.semantics_csx.normalize_instruction_forms(cls.kernel_x86_long_LCD)
        for i in range(len(cls.kernel_x86_long_LCD)):
            cls.semantics_csx.assign_src_dst(cls.kernel_x86_long_LCD[i])
            cls.semantics_csx.assign_tp_lt(cls.kernel_x86_long_LCD[i])
        cls.semantics_csx_intel.normalize_instruction_forms(cls.kernel_x86_intel)
        for i in range(len(cls.kernel_x86_intel)):
            cls.semantics_csx_intel.assign_src_dst(cls.kernel_x86_intel[i])
            cls.semantics_csx_intel.assign_tp_lt(cls.kernel_x86_intel[i])
        cls.semantics_skx_intel.normalize_instruction_forms(cls.kernel_x86_intel_memdep)
        for i in range(len(cls.kernel_x86_intel_memdep)):
            cls.semantics_skx_intel.assign_src_dst(cls.kernel_x86_intel_memdep[i])
            cls.semantics_skx_intel.assign_tp_lt(cls.kernel_x86_intel_memdep[i])
        cls.semantics_tx2.normalize_instruction_forms(cls.kernel_AArch64)
        for i in range(len(cls.kernel_AArch64)):
            cls.semantics_tx2.assign_src_dst(cls.kernel_AArch64[i])
            cls.semantics_tx2.assign_tp_lt(cls.kernel_AArch64[i])
        cls.semantics_tx2.normalize_instruction_forms(cls.kernel_aarch64_memdep)
        for i in range(len(cls.kernel_aarch64_memdep)):
            cls.semantics_tx2.assign_src_dst(cls.kernel_aarch64_memdep[i])
            cls.semantics_tx2.assign_tp_lt(cls.kernel_aarch64_memdep[i])
        cls.semantics_a64fx.normalize_instruction_forms(cls.kernel_aarch64_SVE)
        for i in range(len(cls.kernel_aarch64_SVE)):
            cls.semantics_a64fx.assign_src_dst(cls.kernel_aarch64_SVE[i])
            cls.semantics_a64fx.assign_tp_lt(cls.kernel_aarch64_SVE[i])
        cls.semantics_a64fx.normalize_instruction_forms(cls.kernel_aarch64_deps)
        for i in range(len(cls.kernel_aarch64_deps)):
            cls.semantics_a64fx.assign_src_dst(cls.kernel_aarch64_deps[i])
            cls.semantics_a64fx.assign_tp_lt(cls.kernel_aarch64_deps[i])

    ###########
    # Tests
    ###########

    def test_creation_by_name(self):
        try:
            tmp_mm = MachineModel(arch="CSX")
            ArchSemantics(self.parser_x86_att, tmp_mm)
        except ValueError:
            self.fail()

    def test_machine_model_various_functions(self):
        # check dummy MachineModel creation
        try:
            MachineModel(isa="x86")
            MachineModel(isa="aarch64")
        except ValueError:
            self.fail()
        test_mm_x86 = MachineModel(path_to_yaml=self._find_file("test_db_x86.yml"))
        test_mm_arm = MachineModel(path_to_yaml=self._find_file("test_db_aarch64.yml"))

        # test get_instruction without mnemonic
        self.assertIsNone(test_mm_x86.get_instruction(None, []))
        self.assertIsNone(test_mm_arm.get_instruction(None, []))

        # test get_instruction from DB
        self.assertIsNone(test_mm_x86.get_instruction(None, []))
        self.assertIsNone(test_mm_arm.get_instruction(None, []))
        self.assertIsNone(test_mm_x86.get_instruction("NOT_IN_DB", []))
        self.assertIsNone(test_mm_arm.get_instruction("NOT_IN_DB", []))
        name_x86_1 = "vaddpd"
        operands_x86_1 = [
            RegisterOperand(name="xmm"),
            RegisterOperand(name="xmm"),
            RegisterOperand(name="xmm"),
        ]
        instr_form_x86_1 = test_mm_x86.get_instruction(name_x86_1, operands_x86_1)
        self.assertEqual(instr_form_x86_1, test_mm_x86.get_instruction(name_x86_1, operands_x86_1))
        self.assertEqual(
            test_mm_x86.get_instruction("jg", [IdentifierOperand()]),
            test_mm_x86.get_instruction("jg", [IdentifierOperand()]),
        )
        name_arm_1 = "fadd"
        operands_arm_1 = [
            RegisterOperand(prefix="v", shape="s"),
            RegisterOperand(prefix="v", shape="s"),
            RegisterOperand(prefix="v", shape="s"),
        ]
        instr_form_arm_1 = test_mm_arm.get_instruction(name_arm_1, operands_arm_1)
        self.assertEqual(instr_form_arm_1, test_mm_arm.get_instruction(name_arm_1, operands_arm_1))
        self.assertEqual(
            test_mm_arm.get_instruction("b.ne", [IdentifierOperand()]),
            test_mm_arm.get_instruction("b.ne", [IdentifierOperand()]),
        )
        self.assertEqual(
            test_mm_arm.get_instruction("b.someNameThatDoesNotExist", [IdentifierOperand()]),
            test_mm_arm.get_instruction("b.someOtherName", [IdentifierOperand()]),
        )

        # test get_store_tp
        self.assertEqual(
            test_mm_x86.get_store_throughput(
                MemoryOperand(base=RegisterOperand(name="x"), offset=None, index=None, scale=1)
            )[0][1],
            [[2, "237"], [2, "4"]],
        )

        self.assertEqual(
            test_mm_x86.get_store_throughput(
                MemoryOperand(
                    base=RegisterOperand(prefix="NOT_IN_DB"),
                    offset=None,
                    index="NOT_NONE",
                    scale=1,
                )
            )[0][1],
            [[1, "23"], [1, "4"]],
        )

        self.assertEqual(
            test_mm_arm.get_store_throughput(
                MemoryOperand(
                    base=RegisterOperand(prefix="x"),
                    offset=None,
                    index=None,
                    scale=1,
                )
            )[0][1],
            [[2, "34"], [2, "5"]],
        )

        self.assertEqual(
            test_mm_arm.get_store_throughput(
                MemoryOperand(
                    base=RegisterOperand(prefix="NOT_IN_DB"),
                    offset=None,
                    index=None,
                    scale=1,
                )
            )[0][1],
            [[1, "34"], [1, "5"]],
        )

        # test get_store_lt
        self.assertEqual(
            test_mm_x86.get_store_latency(
                MemoryOperand(base=RegisterOperand(name="x"), offset=None, index=None, scale=1)
            ),
            0,
        )
        self.assertEqual(
            test_mm_arm.get_store_latency(
                MemoryOperand(
                    base=RegisterOperand(prefix="x"),
                    offset=None,
                    index=None,
                    scale=1,
                )
            ),
            0,
        )

        # test has_hidden_load
        self.assertFalse(test_mm_x86.has_hidden_loads())

        # test default load tp
        self.assertEqual(
            test_mm_x86.get_load_throughput(
                MemoryOperand(base=RegisterOperand(name="x"), offset=None, index=None, scale=1)
            )[0][1],
            [[1, "23"], [1, ["2D", "3D"]]],
        )

        # test adding port
        test_mm_x86.add_port("dummyPort")
        test_mm_arm.add_port("dummyPort")

        # test dump of DB
        with open(os.devnull, "w") as dev_null:
            test_mm_x86.dump(stream=dev_null)
            test_mm_arm.dump(stream=dev_null)

    def test_src_dst_assignment_x86(self):
        for instruction_form in self.kernel_x86:
            with self.subTest(instruction_form=instruction_form):
                if instruction_form.semantic_operands is not None:
                    self.assertTrue("source" in instruction_form.semantic_operands)
                    self.assertTrue("destination" in instruction_form.semantic_operands)
                    self.assertTrue("src_dst" in instruction_form.semantic_operands)

    def test_src_dst_assignment_x86_intel(self):
        for instruction_form in self.kernel_x86_intel:
            with self.subTest(instruction_form=instruction_form):
                if instruction_form.semantic_operands is not None:
                    self.assertTrue("source" in instruction_form.semantic_operands)
                    self.assertTrue("destination" in instruction_form.semantic_operands)
                    self.assertTrue("src_dst" in instruction_form.semantic_operands)

    def test_src_dst_assignment_AArch64(self):
        for instruction_form in self.kernel_AArch64:
            with self.subTest(instruction_form=instruction_form):
                if instruction_form.semantic_operands is not None:
                    self.assertTrue("source" in instruction_form.semantic_operands)
                    self.assertTrue("destination" in instruction_form.semantic_operands)
                    self.assertTrue("src_dst" in instruction_form.semantic_operands)

    def test_tp_lt_assignment_x86(self):
        self.assertTrue("ports" in self.machine_model_csx)
        port_num = len(self.machine_model_csx["ports"])
        for instruction_form in self.kernel_x86:
            with self.subTest(instruction_form=instruction_form):
                self.assertTrue(instruction_form.throughput is not None)
                self.assertTrue(instruction_form.latency is not None)
                self.assertIsInstance(instruction_form.port_pressure, list)
                self.assertEqual(len(instruction_form.port_pressure), port_num)

    def test_tp_lt_assignment_x86_intel(self):
        self.assertTrue("ports" in self.machine_model_csx)
        port_num = len(self.machine_model_csx["ports"])
        for instruction_form in self.kernel_x86_intel:
            with self.subTest(instruction_form=instruction_form):
                self.assertTrue(instruction_form.throughput is not None)
                self.assertTrue(instruction_form.latency is not None)
                self.assertIsInstance(instruction_form.port_pressure, list)
                self.assertEqual(len(instruction_form.port_pressure), port_num)

    def test_tp_lt_assignment_AArch64(self):
        self.assertTrue("ports" in self.machine_model_tx2)
        port_num = len(self.machine_model_tx2["ports"])
        for instruction_form in self.kernel_AArch64:
            with self.subTest(instruction_form=instruction_form):
                self.assertTrue(instruction_form.throughput is not None)
                self.assertTrue(instruction_form.latency is not None)
                self.assertIsInstance(instruction_form.port_pressure, list)
                self.assertEqual(len(instruction_form.port_pressure), port_num)

    def test_optimal_throughput_assignment_x86(self):
        kernel_fixed = deepcopy(self.kernel_x86)
        self.semantics_csx.add_semantics(kernel_fixed)
        self.assertEqual(get_unmatched_instruction_ratio(kernel_fixed), 0)

        kernel_optimal = deepcopy(kernel_fixed)
        self.semantics_csx.assign_optimal_throughput(kernel_optimal)
        tp_fixed = self.semantics_csx.get_throughput_sum(kernel_fixed)
        tp_optimal = self.semantics_csx.get_throughput_sum(kernel_optimal)
        self.assertNotEqual(tp_fixed, tp_optimal)
        self.assertTrue(max(tp_optimal) <= max(tp_fixed))
        # test multiple port assignment options
        test_mm_x86 = MachineModel(path_to_yaml=self._find_file("test_db_x86.yml"))
        tmp_semantics = ArchSemantics(self.parser_x86_att, test_mm_x86)
        tmp_code_1 = "fantasyinstr1 %rax, %rax\n"
        tmp_code_2 = "fantasyinstr1 %rax, %rax\nfantasyinstr2 %rbx, %rbx\n"
        tmp_kernel_1 = self.parser_x86_att.parse_file(tmp_code_1)
        tmp_kernel_2 = self.parser_x86_att.parse_file(tmp_code_2)
        tmp_semantics.normalize_instruction_forms(tmp_kernel_1)
        tmp_semantics.normalize_instruction_forms(tmp_kernel_2)
        tmp_semantics.add_semantics(tmp_kernel_1)
        tmp_semantics.add_semantics(tmp_kernel_2)
        tmp_semantics.assign_optimal_throughput(tmp_kernel_1)
        tmp_semantics.assign_optimal_throughput(tmp_kernel_2)
        k1i1_pp = [round(x, 2) for x in tmp_kernel_1[0].port_pressure]
        k2i1_pp = [round(x, 2) for x in tmp_kernel_2[0].port_pressure]
        self.assertEqual(k1i1_pp, [0.33, 0.0, 0.33, 0.0, 0.0, 0.0, 0.0, 0.0, 0.33, 0.0, 0.0])
        self.assertEqual(k2i1_pp, [0.0, 0.0, 0.0, 0.0, 0.0, 0.0, 0.0, 0.0, 0.0, 1.0, 0.0])

    def test_optimal_throughput_assignment_x86_intel(self):
        kernel_fixed = deepcopy(self.kernel_x86_intel)
        self.semantics_csx_intel.add_semantics(kernel_fixed)
        self.assertEqual(get_unmatched_instruction_ratio(kernel_fixed), 0)

        kernel_optimal = deepcopy(kernel_fixed)
        self.semantics_csx_intel.assign_optimal_throughput(kernel_optimal)
        tp_fixed = self.semantics_csx_intel.get_throughput_sum(kernel_fixed)
        tp_optimal = self.semantics_csx_intel.get_throughput_sum(kernel_optimal)
        self.assertNotEqual(tp_fixed, tp_optimal)
        self.assertTrue(max(tp_optimal) <= max(tp_fixed))
        # test multiple port assignment options
        test_mm_x86 = MachineModel(path_to_yaml=self._find_file("test_db_x86.yml"))
        tmp_semantics = ArchSemantics(self.parser_x86_intel, test_mm_x86)
        tmp_code_1 = "fantasyinstr1 rax, rax\n"
        tmp_code_2 = "fantasyinstr1 rax, rax\nfantasyinstr2 rbx, rbx\n"
        tmp_kernel_1 = self.parser_x86_intel.parse_file(tmp_code_1)
        tmp_kernel_2 = self.parser_x86_intel.parse_file(tmp_code_2)
        tmp_semantics.normalize_instruction_forms(tmp_kernel_1)
        tmp_semantics.normalize_instruction_forms(tmp_kernel_2)
        tmp_semantics.add_semantics(tmp_kernel_1)
        tmp_semantics.add_semantics(tmp_kernel_2)
        tmp_semantics.assign_optimal_throughput(tmp_kernel_1)
        tmp_semantics.assign_optimal_throughput(tmp_kernel_2)
        k1i1_pp = [round(x, 2) for x in tmp_kernel_1[0].port_pressure]
        k2i1_pp = [round(x, 2) for x in tmp_kernel_2[0].port_pressure]
        self.assertEqual(k1i1_pp, [0.33, 0.0, 0.33, 0.0, 0.0, 0.0, 0.0, 0.0, 0.33, 0.0, 0.0])
        self.assertEqual(k2i1_pp, [0.0, 0.0, 0.0, 0.0, 0.0, 0.0, 0.0, 0.0, 0.0, 1.0, 0.0])

    def test_optimal_throughput_assignment_AArch64(self):
        kernel_fixed = deepcopy(self.kernel_AArch64)
        self.semantics_tx2.add_semantics(kernel_fixed)

        self.assertEqual(get_unmatched_instruction_ratio(kernel_fixed), 0)

        kernel_optimal = deepcopy(kernel_fixed)
        self.semantics_tx2.assign_optimal_throughput(kernel_optimal)
        tp_fixed = self.semantics_tx2.get_throughput_sum(kernel_fixed)
        tp_optimal = self.semantics_tx2.get_throughput_sum(kernel_optimal)
        self.assertNotEqual(tp_fixed, tp_optimal)
        self.assertTrue(max(tp_optimal) <= max(tp_fixed))

    def test_kernelDG_x86(self):
        #
        #  4
        #   \___>6__>7
        #   /
        #  3
        #     5_______>9
        #
        dg = KernelDG(
            self.kernel_x86, self.parser_x86_att, self.machine_model_csx, self.semantics_csx
        )
        self.assertTrue(nx.algorithms.dag.is_directed_acyclic_graph(dg.dg))
        self.assertEqual(len(list(dg.get_dependent_instruction_forms(line_number=3))), 1)
        self.assertEqual(next(dg.get_dependent_instruction_forms(line_number=3)), 6)
        self.assertEqual(len(list(dg.get_dependent_instruction_forms(line_number=4))), 1)
        self.assertEqual(next(dg.get_dependent_instruction_forms(line_number=4)), 6)
        self.assertEqual(len(list(dg.get_dependent_instruction_forms(line_number=5))), 1)
        self.assertEqual(next(dg.get_dependent_instruction_forms(line_number=5)), 9)
        self.assertEqual(len(list(dg.get_dependent_instruction_forms(line_number=6))), 1)
        self.assertEqual(next(dg.get_dependent_instruction_forms(line_number=6)), 7)
        self.assertEqual(list(dg.get_dependent_instruction_forms(line_number=7)), [])
        self.assertEqual(list(dg.get_dependent_instruction_forms(line_number=8)), [])
        with self.assertRaises(ValueError):
            dg.get_dependent_instruction_forms()
        # test dot creation
        dg.export_graph(filepath=os.devnull)

    def test_kernelDG_x86_intel(self):
        #
        #  3
        #   \___>5__>6
        #   /  /
        #  4  /
        #    /
        #  4.875
        #
        dg = KernelDG(
            self.kernel_x86_intel,
            self.parser_x86_intel,
            self.machine_model_csx,
            self.semantics_csx_intel,
        )
        self.assertTrue(nx.algorithms.dag.is_directed_acyclic_graph(dg.dg))
        self.assertEqual(len(list(dg.get_dependent_instruction_forms(line_number=3))), 1)
        self.assertEqual(next(dg.get_dependent_instruction_forms(line_number=3)), 5)
        self.assertEqual(len(list(dg.get_dependent_instruction_forms(line_number=4))), 1)
        self.assertEqual(next(dg.get_dependent_instruction_forms(line_number=4)), 5)
        self.assertEqual(len(list(dg.get_dependent_instruction_forms(line_number=5))), 1)
        self.assertEqual(next(dg.get_dependent_instruction_forms(line_number=5)), 6)
        self.assertEqual(len(list(dg.get_dependent_instruction_forms(line_number=4.875))), 1)
        self.assertEqual(next(dg.get_dependent_instruction_forms(line_number=4.875)), 5)
        self.assertEqual(list(dg.get_dependent_instruction_forms(line_number=6)), [])
        self.assertEqual(list(dg.get_dependent_instruction_forms(line_number=7)), [])
        self.assertEqual(list(dg.get_dependent_instruction_forms(line_number=8)), [])
        with self.assertRaises(ValueError):
            dg.get_dependent_instruction_forms()
        # test dot creation
        dg.export_graph(filepath=os.devnull)

    def test_memdependency_x86(self):
        dg = KernelDG(
            self.kernel_x86_memdep,
            self.parser_x86_att,
            self.machine_model_csx,
            self.semantics_csx,
        )
        self.assertTrue(nx.algorithms.dag.is_directed_acyclic_graph(dg.dg))
        self.assertEqual(set(dg.get_dependent_instruction_forms(line_number=3)), {6, 8})
        self.assertEqual(set(dg.get_dependent_instruction_forms(line_number=5)), {10, 12})
        with self.assertRaises(ValueError):
            dg.get_dependent_instruction_forms()
        # test dot creation
        dg.export_graph(filepath=os.devnull)

    def test_memdependency_x86_intel(self):
        dg = KernelDG(
            self.kernel_x86_intel_memdep,
            self.parser_x86_intel,
            self.machine_model_skx,
            self.semantics_skx_intel,
        )
        self.assertTrue(nx.algorithms.dag.is_directed_acyclic_graph(dg.dg))
        self.assertEqual(set(dg.get_dependent_instruction_forms(line_number=3)), {6, 8})
        self.assertEqual(set(dg.get_dependent_instruction_forms(line_number=5)), {10, 12})
        self.assertEqual(set(dg.get_dependent_instruction_forms(line_number=18)), {18.875})
        self.assertEqual(set(dg.get_dependent_instruction_forms(line_number=18.875)), {19})
        self.assertEqual(set(dg.get_dependent_instruction_forms(line_number=19)), set())
        with self.assertRaises(ValueError):
            dg.get_dependent_instruction_forms()
        # test dot creation
        dg.export_graph(filepath=os.devnull)

    def test_kernelDG_AArch64(self):
        dg = KernelDG(
            self.kernel_AArch64,
            self.parser_AArch64,
            self.machine_model_tx2,
            self.semantics_tx2,
        )
        self.assertTrue(nx.algorithms.dag.is_directed_acyclic_graph(dg.dg))
        self.assertEqual(set(dg.get_dependent_instruction_forms(line_number=3)), {7, 8})
        self.assertEqual(set(dg.get_dependent_instruction_forms(line_number=4)), {9, 10})
        self.assertEqual(set(dg.get_dependent_instruction_forms(line_number=5)), {6, 7, 8})
        self.assertEqual(set(dg.get_dependent_instruction_forms(line_number=6)), {9, 10})
        self.assertEqual(next(dg.get_dependent_instruction_forms(line_number=7)), 13)
        self.assertEqual(next(dg.get_dependent_instruction_forms(line_number=8)), 14)
        self.assertEqual(next(dg.get_dependent_instruction_forms(line_number=9)), 16)
        self.assertEqual(next(dg.get_dependent_instruction_forms(line_number=10)), 17)
        self.assertEqual(set(dg.get_dependent_instruction_forms(line_number=11)), {13, 14})
        self.assertEqual(set(dg.get_dependent_instruction_forms(line_number=12)), {16, 17})
        self.assertEqual(next(dg.get_dependent_instruction_forms(line_number=13)), 15)
        self.assertEqual(next(dg.get_dependent_instruction_forms(line_number=14)), 15)
        self.assertEqual(len(list(dg.get_dependent_instruction_forms(line_number=15))), 0)
        self.assertEqual(next(dg.get_dependent_instruction_forms(line_number=16)), 18)
        self.assertEqual(next(dg.get_dependent_instruction_forms(line_number=17)), 18)
        self.assertEqual(len(list(dg.get_dependent_instruction_forms(line_number=18))), 0)
        self.assertEqual(len(list(dg.get_dependent_instruction_forms(line_number=19))), 0)
        self.assertEqual(len(list(dg.get_dependent_instruction_forms(line_number=20))), 0)
        with self.assertRaises(ValueError):
            dg.get_dependent_instruction_forms()
        # test dot creation
        dg.export_graph(filepath=os.devnull)

    def test_kernelDG_SVE(self):
        KernelDG(
            self.kernel_aarch64_SVE,
            self.parser_AArch64,
            self.machine_model_a64fx,
            self.semantics_a64fx,
        )
        # TODO check for correct analysis

    def test_mops_deps_AArch64(self):
        self.kernel_mops_1 = reduce_to_section(
            self.parser_AArch64.parse_file(self.mops_1_code), self.parser_AArch64
        )
        self.kernel_mops_2 = reduce_to_section(
            self.parser_AArch64.parse_file(self.mops_2_code), self.parser_AArch64
        )
        self.semantics_a64fx.normalize_instruction_forms(self.kernel_mops_1)
        self.semantics_a64fx.normalize_instruction_forms(self.kernel_mops_2)
        for i in range(len(self.kernel_mops_1)):
            self.semantics_a64fx.assign_src_dst(self.kernel_mops_1[i])
        for i in range(len(self.kernel_mops_2)):
            self.semantics_a64fx.assign_src_dst(self.kernel_mops_2[i])

        mops_dest = MemoryOperand(
            offset=None,
            base=RegisterOperand(prefix="x", name="3"),
            index=None,
            scale=1,
            pre_indexed=True,
        )
        mops_src = MemoryOperand(
            offset=None,
            base=RegisterOperand(prefix="x", name="1"),
            index=None,
            scale=1,
            pre_indexed=True,
        )
        mops_n = RegisterOperand(prefix="x", name="2", pre_indexed=True)
        mops_x1 = RegisterOperand(prefix="x", name="1")
        for instruction_form in self.kernel_mops_1[:-1]:
            with self.subTest(instruction_form=instruction_form):
                if not instruction_form.line.startswith("//"):
                    self.assertTrue(mops_dest in instruction_form.semantic_operands["destination"])
                    self.assertTrue(mops_src in instruction_form.semantic_operands["source"])
                    self.assertTrue(mops_n in instruction_form.semantic_operands["src_dst"])
                    self.assertTrue(
                        mops_dest.base in instruction_form.semantic_operands["src_dst"]
                    )
                    self.assertTrue(mops_src.base in instruction_form.semantic_operands["src_dst"])
        for instruction_form in self.kernel_mops_2[-2:-1]:
            with self.subTest(instruction_form=instruction_form):
                if not instruction_form.line.startswith("//"):
                    self.assertTrue(mops_dest in instruction_form.semantic_operands["destination"])
                    self.assertTrue(mops_x1 in instruction_form.semantic_operands["source"])
                    self.assertTrue(mops_n in instruction_form.semantic_operands["src_dst"])
                    self.assertTrue(
                        mops_dest.base in instruction_form.semantic_operands["src_dst"]
                    )

    def test_hidden_load(self):
        machine_model_hld = MachineModel(
            path_to_yaml=self._find_file("hidden_load_machine_model.yml")
        )
        self.assertTrue(machine_model_hld.has_hidden_loads())
        semantics_hld = ArchSemantics(self.parser_x86_att, machine_model_hld)
        kernel_hld = self.parser_x86_att.parse_file(self.code_x86)
        kernel_hld_2 = self.parser_x86_att.parse_file(self.code_x86)
        kernel_hld_2 = self.parser_x86_att.parse_file(self.code_x86)[-3:]
        kernel_hld_3 = self.parser_x86_att.parse_file(self.code_x86)[5:8]

        semantics_hld.normalize_instruction_forms(kernel_hld)
        semantics_hld.normalize_instruction_forms(kernel_hld_2)
        semantics_hld.normalize_instruction_forms(kernel_hld_3)

        semantics_hld.add_semantics(kernel_hld)
        semantics_hld.add_semantics(kernel_hld_2)
        semantics_hld.add_semantics(kernel_hld_3)

        num_hidden_loads = len([x for x in kernel_hld if INSTR_FLAGS.HIDDEN_LD in x.flags])
        num_hidden_loads_2 = len([x for x in kernel_hld_2 if INSTR_FLAGS.HIDDEN_LD in x.flags])
        num_hidden_loads_3 = len([x for x in kernel_hld_3 if INSTR_FLAGS.HIDDEN_LD in x.flags])
        self.assertEqual(num_hidden_loads, 1)
        self.assertEqual(num_hidden_loads_2, 0)
        self.assertEqual(num_hidden_loads_3, 1)

    def test_cyclic_dag(self):
        dg = KernelDG(
            self.kernel_x86, self.parser_x86_att, self.machine_model_csx, self.semantics_csx
        )
        dg.dg.add_edge(100, 101, latency=1.0)
        dg.dg.add_edge(101, 102, latency=2.0)
        dg.dg.add_edge(102, 100, latency=3.0)
        with self.assertRaises(NotImplementedError):
            dg.get_critical_path()
        with self.assertRaises(NotImplementedError):
            dg.get_loopcarried_dependencies()

    def test_loop_carried_dependency_aarch64(self):
        dg = KernelDG(
            self.kernel_aarch64_memdep,
            self.parser_AArch64,
            self.machine_model_tx2,
            self.semantics_tx2,
        )

        lc_deps = dg.get_loopcarried_dependencies()
        self.assertEqual(len(lc_deps), 4)

        # based on line 6
        dep_path = "6-10-11-12-13-14"
        self.assertEqual(lc_deps[dep_path]["latency"], 29.0)
        self.assertEqual(
            [(iform.line_number, lat) for iform, lat in lc_deps[dep_path]["dependencies"]],
            [(6, 4.0), (10, 6.0), (11, 6.0), (12, 6.0), (13, 6.0), (14, 1.0)],
        )

        dg = KernelDG(
            self.kernel_aarch64_deps,
            self.parser_AArch64,
            self.machine_model_a64fx,
            self.semantics_a64fx,
            flag_dependencies=True,
        )
        lc_deps = dg.get_loopcarried_dependencies()
        self.assertEqual(len(lc_deps), 2)
        # based on line 4
        dep_path = "4-5-6-9-10-11-12"
        self.assertEqual(lc_deps[dep_path]["latency"], 7.0)
        self.assertEqual(
            [(iform.line_number, lat) for iform, lat in lc_deps[dep_path]["dependencies"]],
            [(4, 1.0), (5, 1.0), (6, 1.0), (9, 1.0), (10, 1.0), (11, 1.0), (12, 1.0)],
        )

        dg = KernelDG(
            self.kernel_aarch64_deps,
            self.parser_AArch64,
            self.machine_model_a64fx,
            self.semantics_a64fx,
            flag_dependencies=False,
        )
        lc_deps = dg.get_loopcarried_dependencies()
        self.assertEqual(len(lc_deps), 1)
        # based on line 4
        dep_path = "4-5-10-11-12"
        self.assertEqual(lc_deps[dep_path]["latency"], 5.0)
        self.assertEqual(
            [(iform.line_number, lat) for iform, lat in lc_deps[dep_path]["dependencies"]],
            [(4, 1.0), (5, 1.0), (10, 1.0), (11, 1.0), (12, 1.0)],
        )

    def test_loop_carried_dependency_x86(self):
        lcd_id = "8"
        lcd_id2 = "5"
        dg = KernelDG(
            self.kernel_x86, self.parser_x86_att, self.machine_model_csx, self.semantics_csx
        )
        lc_deps = dg.get_loopcarried_dependencies()
        # self.assertEqual(len(lc_deps), 2)
        # ID 8
        self.assertEqual(
            lc_deps[lcd_id]["root"], dg.dg.nodes(data=True)[int(lcd_id)]["instruction_form"]
        )
        self.assertEqual(len(lc_deps[lcd_id]["dependencies"]), 1)
        self.assertEqual(
            lc_deps[lcd_id]["dependencies"][0][0],
            dg.dg.nodes(data=True)[int(lcd_id)]["instruction_form"],
        )
        # w/  flag dependencies: ID 9 w/ len=2
        # w/o flag dependencies: ID 5 w/ len=1
        # TODO discuss
        self.assertEqual(
            lc_deps[lcd_id2]["root"],
            dg.dg.nodes(data=True)[int(lcd_id2)]["instruction_form"],
        )
        self.assertEqual(len(lc_deps[lcd_id2]["dependencies"]), 1)
        self.assertEqual(
            lc_deps[lcd_id2]["dependencies"][0][0],
            dg.dg.nodes(data=True)[int(lcd_id2)]["instruction_form"],
        )

    def test_loop_carried_dependency_x86_intel(self):
        lcd_id = "8"
        lcd_id2 = "7"
        dg = KernelDG(
            self.kernel_x86_intel,
            self.parser_x86_intel,
            self.machine_model_csx,
            self.semantics_csx_intel,
        )
        lc_deps = dg.get_loopcarried_dependencies()
        # self.assertEqual(len(lc_deps), 2)
        # ID 8
        self.assertEqual(
            lc_deps[lcd_id]["root"], dg.dg.nodes(data=True)[int(lcd_id)]["instruction_form"]
        )
        self.assertEqual(len(lc_deps[lcd_id]["dependencies"]), 1)
        self.assertEqual(
            lc_deps[lcd_id]["dependencies"][0][0],
            dg.dg.nodes(data=True)[int(lcd_id)]["instruction_form"],
        )
        # w/  flag dependencies: ID 9 w/ len=2
        # w/o flag dependencies: ID 5 w/ len=1
        # TODO discuss
        self.assertEqual(
            lc_deps[lcd_id2]["root"],
            dg.dg.nodes(data=True)[int(lcd_id2)]["instruction_form"],
        )
        self.assertEqual(len(lc_deps[lcd_id2]["dependencies"]), 1)
        self.assertEqual(
            lc_deps[lcd_id2]["dependencies"][0][0],
            dg.dg.nodes(data=True)[int(lcd_id2)]["instruction_form"],
        )

    def test_timeout_during_loop_carried_dependency(self):
        start_time = time.perf_counter()
        KernelDG(
            self.kernel_x86_long_LCD,
            self.parser_x86_att,
            self.machine_model_csx,
            self.semantics_x86,
            timeout=10,
        )
        end_time = time.perf_counter()
        time_10 = end_time - start_time
        start_time = time.perf_counter()
        KernelDG(
            self.kernel_x86_long_LCD,
            self.parser_x86_att,
            self.machine_model_csx,
            self.semantics_x86,
            timeout=2,
        )
        end_time = time.perf_counter()
        time_2 = end_time - start_time

        self.assertTrue(time_10 > 10)
        self.assertTrue(2 < time_2)
        self.assertTrue(time_2 < (time_10 - 7))

    def test_is_read_is_written_x86(self):
        # independent form HW model
        dag = KernelDG(self.kernel_x86, self.parser_x86_att, None, None)
        reg_rcx = RegisterOperand(name="rcx")
        reg_ymm1 = RegisterOperand(name="ymm1")

        instr_form_r_c = self.parser_x86_att.parse_line("vmovsd  %xmm0, (%r15,%rcx,8)")
        self.semantics_csx.normalize_instruction_form(instr_form_r_c)
        self.semantics_csx.assign_src_dst(instr_form_r_c)
        instr_form_non_r_c = self.parser_x86_att.parse_line("movl  %xmm0, (%r15,%rax,8)")
        self.semantics_csx.normalize_instruction_form(instr_form_non_r_c)
        self.semantics_csx.assign_src_dst(instr_form_non_r_c)
        instr_form_w_c = self.parser_x86_att.parse_line("movi $0x05ACA, %rcx")
        self.semantics_csx.normalize_instruction_form(instr_form_w_c)
        self.semantics_csx.assign_src_dst(instr_form_w_c)

        instr_form_rw_ymm_1 = self.parser_x86_att.parse_line(
            "vinsertf128 $0x1, %xmm1, %ymm0, %ymm1"
        )
        self.semantics_csx.normalize_instruction_form(instr_form_rw_ymm_1)
        self.semantics_csx.assign_src_dst(instr_form_rw_ymm_1)
        instr_form_rw_ymm_2 = self.parser_x86_att.parse_line(
            "vinsertf128 $0x1, %xmm0, %ymm1, %ymm1"
        )
        self.semantics_csx.normalize_instruction_form(instr_form_rw_ymm_2)
        self.semantics_csx.assign_src_dst(instr_form_rw_ymm_2)
        instr_form_r_ymm = self.parser_x86_att.parse_line("vmovapd %ymm1, %ymm0")
        self.semantics_csx.normalize_instruction_form(instr_form_r_ymm)
        self.semantics_csx.assign_src_dst(instr_form_r_ymm)
        self.assertTrue(dag.is_read(reg_rcx, instr_form_r_c))
        self.assertFalse(dag.is_read(reg_rcx, instr_form_non_r_c))
        self.assertFalse(dag.is_read(reg_rcx, instr_form_w_c))
        self.assertTrue(dag.is_written(reg_rcx, instr_form_w_c))
        self.assertFalse(dag.is_written(reg_rcx, instr_form_r_c))
        self.assertTrue(dag.is_read(reg_ymm1, instr_form_rw_ymm_1))
        self.assertTrue(dag.is_read(reg_ymm1, instr_form_rw_ymm_2))
        self.assertTrue(dag.is_read(reg_ymm1, instr_form_r_ymm))
        self.assertTrue(dag.is_written(reg_ymm1, instr_form_rw_ymm_1))
        self.assertTrue(dag.is_written(reg_ymm1, instr_form_rw_ymm_2))
        self.assertFalse(dag.is_written(reg_ymm1, instr_form_r_ymm))

    def test_is_read_is_written_x86_intel(self):
        # independent form HW model
        dag = KernelDG(self.kernel_x86_intel, self.parser_x86_intel, None, None)
        reg_rcx = RegisterOperand(name="rcx")
        reg_ymm1 = RegisterOperand(name="ymm1")

        instr_form_r_c = self.parser_x86_intel.parse_line("vmovsd  QWORD PTR [r15+rcx*8], xmm0")
        self.semantics_csx_intel.normalize_instruction_form(instr_form_r_c)
        self.semantics_csx_intel.assign_src_dst(instr_form_r_c)
        instr_form_non_r_c = self.parser_x86_intel.parse_line("mov  QWORD PTR [r15+rax*8], xmm0")
        self.semantics_csx_intel.normalize_instruction_form(instr_form_non_r_c)
        self.semantics_csx_intel.assign_src_dst(instr_form_non_r_c)
        instr_form_w_c = self.parser_x86_intel.parse_line("mov rcx, H05ACA")
        self.semantics_csx_intel.normalize_instruction_form(instr_form_w_c)
        self.semantics_csx_intel.assign_src_dst(instr_form_w_c)

        instr_form_rw_ymm_1 = self.parser_x86_intel.parse_line("vinsertf128 ymm1, ymm0, xmm1, 1")
        self.semantics_csx_intel.normalize_instruction_form(instr_form_rw_ymm_1)
        self.semantics_csx_intel.assign_src_dst(instr_form_rw_ymm_1)
        instr_form_rw_ymm_2 = self.parser_x86_intel.parse_line("vinsertf128 ymm1, ymm1, xmm0, 1")
        self.semantics_csx_intel.normalize_instruction_form(instr_form_rw_ymm_2)
        self.semantics_csx_intel.assign_src_dst(instr_form_rw_ymm_2)
        instr_form_r_ymm = self.parser_x86_intel.parse_line("vmovapd ymm0, ymm1")
        self.semantics_csx_intel.normalize_instruction_form(instr_form_r_ymm)
        self.semantics_csx_intel.assign_src_dst(instr_form_r_ymm)
        instr_form_rw_sar = self.parser_x86_intel.parse_line("sar rcx, 43")
        self.semantics_csx_intel.normalize_instruction_form(instr_form_rw_sar)
        self.semantics_csx_intel.assign_src_dst(instr_form_rw_sar)
        self.assertTrue(dag.is_read(reg_rcx, instr_form_r_c))
        self.assertFalse(dag.is_read(reg_rcx, instr_form_non_r_c))
        self.assertFalse(dag.is_read(reg_rcx, instr_form_w_c))
        self.assertTrue(dag.is_written(reg_rcx, instr_form_w_c))
        self.assertFalse(dag.is_written(reg_rcx, instr_form_r_c))
        self.assertTrue(dag.is_read(reg_ymm1, instr_form_rw_ymm_1))
        self.assertTrue(dag.is_read(reg_ymm1, instr_form_rw_ymm_2))
        self.assertTrue(dag.is_read(reg_ymm1, instr_form_r_ymm))
        self.assertTrue(dag.is_written(reg_ymm1, instr_form_rw_ymm_1))
        self.assertTrue(dag.is_written(reg_ymm1, instr_form_rw_ymm_2))
        self.assertFalse(dag.is_written(reg_ymm1, instr_form_r_ymm))
        self.assertTrue(dag.is_read(reg_rcx, instr_form_rw_sar))
        self.assertTrue(dag.is_written(reg_rcx, instr_form_rw_sar))

    def test_is_read_is_written_AArch64(self):
        # independent form HW model
        dag = KernelDG(self.kernel_AArch64, self.parser_AArch64, None, None)
        reg_x1 = RegisterOperand(prefix="x", name="1")
        reg_w1 = RegisterOperand(prefix="w", name="1")
        reg_d1 = RegisterOperand(prefix="d", name="1")
        reg_q1 = RegisterOperand(prefix="q", name="1")
        reg_v1 = RegisterOperand(prefix="v", name="1", lanes="2", shape="d")
        regs = [reg_d1, reg_q1, reg_v1]
        regs_gp = [reg_w1, reg_x1]

        instr_form_r_1 = self.parser_AArch64.parse_line("stp q1, q3, [x12, #192]")
        self.semantics_tx2.normalize_instruction_form(instr_form_r_1)
        self.semantics_tx2.assign_src_dst(instr_form_r_1)
        instr_form_r_2 = self.parser_AArch64.parse_line("fadd v2.2d, v1.2d, v0.2d")
        self.semantics_tx2.normalize_instruction_form(instr_form_r_2)
        self.semantics_tx2.assign_src_dst(instr_form_r_2)
        instr_form_w_1 = self.parser_AArch64.parse_line("ldr d1, [x1, #:got_lo12:q2c]")
        self.semantics_tx2.normalize_instruction_form(instr_form_w_1)
        self.semantics_tx2.assign_src_dst(instr_form_w_1)
        instr_form_non_w_1 = self.parser_AArch64.parse_line("ldr x1, [x1, #:got_lo12:q2c]")
        self.semantics_tx2.normalize_instruction_form(instr_form_non_w_1)
        self.semantics_tx2.assign_src_dst(instr_form_non_w_1)
        instr_form_rw_1 = self.parser_AArch64.parse_line("fmul v1.2d, v1.2d, v0.2d")
        self.semantics_tx2.normalize_instruction_form(instr_form_rw_1)
        self.semantics_tx2.assign_src_dst(instr_form_rw_1)
        instr_form_rw_2 = self.parser_AArch64.parse_line("ldp q2, q4, [x1, #64]!")
        self.semantics_tx2.normalize_instruction_form(instr_form_rw_2)
        self.semantics_tx2.assign_src_dst(instr_form_rw_2)
        instr_form_rw_3 = self.parser_AArch64.parse_line("str x4, [x1], #64")
        self.semantics_tx2.normalize_instruction_form(instr_form_rw_3)
        self.semantics_tx2.assign_src_dst(instr_form_rw_3)
        instr_form_non_rw_1 = self.parser_AArch64.parse_line("adds x1, x11")
        self.semantics_tx2.normalize_instruction_form(instr_form_non_rw_1)
        self.semantics_tx2.assign_src_dst(instr_form_non_rw_1)

        for reg in regs:
            with self.subTest(reg=reg):
                self.assertTrue(dag.is_read(reg, instr_form_r_1))
                self.assertTrue(dag.is_read(reg, instr_form_r_2))
                self.assertTrue(dag.is_read(reg, instr_form_rw_1))
                self.assertFalse(dag.is_read(reg, instr_form_rw_2))
                self.assertFalse(dag.is_read(reg, instr_form_rw_3))
                self.assertFalse(dag.is_read(reg, instr_form_w_1))
                self.assertTrue(dag.is_written(reg, instr_form_w_1))
                self.assertTrue(dag.is_written(reg, instr_form_rw_1))
                self.assertFalse(dag.is_written(reg, instr_form_non_w_1))
                self.assertFalse(dag.is_written(reg, instr_form_rw_2))
                self.assertFalse(dag.is_written(reg, instr_form_rw_3))
                self.assertFalse(dag.is_written(reg, instr_form_non_rw_1))
                self.assertFalse(dag.is_written(reg, instr_form_non_rw_1))

        for reg in regs_gp:
            with self.subTest(reg=reg):
                self.assertFalse(dag.is_read(reg, instr_form_r_1))
                self.assertFalse(dag.is_read(reg, instr_form_r_2))
                self.assertFalse(dag.is_read(reg, instr_form_rw_1))
                self.assertTrue(dag.is_read(reg, instr_form_rw_2))
                self.assertTrue(dag.is_read(reg, instr_form_rw_3))
                self.assertTrue(dag.is_read(reg, instr_form_w_1))
                self.assertFalse(dag.is_written(reg, instr_form_w_1))
                self.assertFalse(dag.is_written(reg, instr_form_rw_1))
                self.assertTrue(dag.is_written(reg, instr_form_non_w_1))
                self.assertTrue(dag.is_written(reg, instr_form_rw_2))
                self.assertTrue(dag.is_written(reg, instr_form_rw_3))
                self.assertTrue(dag.is_written(reg, instr_form_non_rw_1))
                self.assertTrue(dag.is_written(reg, instr_form_non_rw_1))

    def test_invalid_MachineModel(self):
        with self.assertRaises(ValueError):
            MachineModel()
        with self.assertRaises(ValueError):
            MachineModel(arch="CSX", path_to_yaml=os.path.join(self.MODULE_DATA_DIR, "csx.yml"))
        with self.assertRaises(FileNotFoundError):
            MachineModel(arch="THE_MACHINE")
        with self.assertRaises(FileNotFoundError):
            MachineModel(path_to_yaml=os.path.join(self.MODULE_DATA_DIR, "THE_MACHINE.yml"))

    def test_MachineModel_getter(self):
        sample_operands = [
            MemoryOperand(
                offset=None,
                base=RegisterOperand(name="r12"),
                index=RegisterOperand(name="rcx"),
                scale=8,
            )
        ]
        self.assertIsNone(self.machine_model_csx.get_instruction("GETRESULT", sample_operands))
        self.assertIsNone(self.machine_model_tx2.get_instruction("GETRESULT", sample_operands))

        self.assertEqual(self.machine_model_csx.get_arch(), "csx")
        self.assertEqual(self.machine_model_tx2.get_arch(), "tx2")

        self.assertEqual(self.machine_model_csx.get_ISA(), "x86")
        self.assertEqual(self.machine_model_tx2.get_ISA(), "aarch64")

        ports_csx = ["0", "0DV", "1", "2", "2D", "3", "3D", "4", "5", "6", "7"]
        data_ports_csx = ["2D", "3D"]
        self.assertEqual(self.machine_model_csx.get_ports(), ports_csx)
        self.assertEqual(self.machine_model_csx.get_data_ports(), data_ports_csx)

        self.assertFalse(self.machine_model_tx2.has_hidden_loads())

        self.assertEqual(MachineModel.get_isa_for_arch("CSX"), "x86")
        self.assertEqual(MachineModel.get_isa_for_arch("tX2"), "aarch64")
        with self.assertRaises(ValueError):
            self.assertIsNone(MachineModel.get_isa_for_arch("THE_MACHINE"))

    ##################
    # Helper functions
    ##################

    @staticmethod
    def _find_file(name):
        testdir = os.path.dirname(__file__)
        name = os.path.join(testdir, "test_files", name)
        assert os.path.exists(name)
        return name


if __name__ == "__main__":
    suite = unittest.TestLoader().loadTestsFromTestCase(TestSemanticTools)
    unittest.TextTestRunner(verbosity=2).run(suite)<|MERGE_RESOLUTION|>--- conflicted
+++ resolved
@@ -56,10 +56,6 @@
         with open(cls._find_file("mops_aarch64.s")) as f:
             cls.mops_1_code = f.read()
         cls.mops_2_code = cls.mops_1_code.replace("//ALT1 ", "")
-<<<<<<< HEAD
-=======
-
->>>>>>> 50d7383f
         cls.kernel_x86 = reduce_to_section(
             cls.parser_x86_att.parse_file(cls.code_x86), cls.parser_x86_att
         )
@@ -104,7 +100,6 @@
         cls.semantics_x86 = ISASemantics(cls.parser_x86_att)
         cls.semantics_csx = ArchSemantics(
             cls.parser_x86_att,
-<<<<<<< HEAD
             cls.machine_model_csx,
             path_to_yaml=os.path.join(cls.MODULE_DATA_DIR, "isa/x86.yml"),
         )
@@ -114,17 +109,6 @@
             cls.machine_model_csx,
             path_to_yaml=os.path.join(cls.MODULE_DATA_DIR, "isa/x86.yml"),
         )
-=======
-            cls.machine_model_csx,
-            path_to_yaml=os.path.join(cls.MODULE_DATA_DIR, "isa/x86.yml"),
-        )
-        cls.semantics_x86_intel = ISASemantics(cls.parser_x86_intel)
-        cls.semantics_csx_intel = ArchSemantics(
-            cls.parser_x86_intel,
-            cls.machine_model_csx,
-            path_to_yaml=os.path.join(cls.MODULE_DATA_DIR, "isa/x86.yml"),
-        )
->>>>>>> 50d7383f
         cls.semantics_skx_intel = ArchSemantics(
             cls.parser_x86_intel,
             cls.machine_model_skx,
