--- conflicted
+++ resolved
@@ -53,18 +53,13 @@
             cls.code_AArch64_SVE = f.read()
         with open(cls._find_file("kernel_aarch64_deps.s")) as f:
             cls.code_AArch64_deps = f.read()
-<<<<<<< HEAD
+        with open(cls._find_file("mops_aarch64.s")) as f:
+            cls.mops_1_code = f.read()
+        cls.mops_2_code = cls.mops_1_code.replace("//ALT1 ", "")
         cls.kernel_x86 = reduce_to_section(
             cls.parser_x86_att.parse_file(cls.code_x86),
             cls.parser_x86_att
         )
-=======
-        with open(cls._find_file("mops_aarch64.s")) as f:
-            cls.mops_1_code = f.read()
-        cls.mops_2_code = cls.mops_1_code.replace("//ALT1 ", "")
-
-        cls.kernel_x86 = reduce_to_section(cls.parser_x86.parse_file(cls.code_x86), "x86")
->>>>>>> 4e3994fe
         cls.kernel_x86_memdep = reduce_to_section(
             cls.parser_x86_att.parse_file(cls.code_x86_memdep),
             cls.parser_x86_att
