--- conflicted
+++ resolved
@@ -26,11 +26,7 @@
 
 def get_parser(isa, syntax="ATT"):
     if isa.lower() == "x86":
-<<<<<<< HEAD
-        return ParserX86ATT() if syntax == "ATT" else ParserX86Intel()
-=======
         return ParserX86ATT() if syntax.upper() == "ATT" else ParserX86Intel()
->>>>>>> 50d7383f
     elif isa.lower() == "aarch64":
         return ParserAArch64()
     else:
